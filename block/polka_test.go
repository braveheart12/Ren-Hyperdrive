package block_test

import (
<<<<<<< HEAD
	"math/rand"
	"reflect"
	"testing/quick"
=======
	mathRand "math/rand"

	"github.com/renproject/hyperdrive/sig/ecdsa"
>>>>>>> c584625d

	. "github.com/onsi/ginkgo"
	. "github.com/onsi/gomega"
	. "github.com/renproject/hyperdrive/block"
<<<<<<< HEAD
	"github.com/renproject/hyperdrive/sig"
	"github.com/renproject/hyperdrive/sig/ecdsa"
)

var conf = quick.Config{
	MaxCount:      256,
	MaxCountScale: 0,
	Rand:          nil,
	Values:        nil,
}

var _ = Describe("Polka Builder", func() {
	Context("when given a set of semi-random PreVote", func() {
		It("should always return the most relevant Polka", func() {
			test := func(mock mockPreVotes, testDrop bool) bool {

				builder := make(PolkaBuilder)

				for _, signedPreVote := range mock.votes {
					builder.Insert(signedPreVote)
				}

				if testDrop {
					builder.Drop(mock.expectedPolka.Height)
				}

				polka, found := builder.Polka(mock.consensusThreshold)

				Expect(polka.String()).To(Equal(mock.expectedPolka.String()),
					"input PreVotes: %v\nthreshold: %v\nexpectedFound: %v\nbuilder map: %v\nfound: %v",
					mock.votes,
					mock.consensusThreshold,
					mock.expectedFound,
					builder,
					found)
				Expect(found).To(Equal(mock.expectedFound))

				return true
			}
			Expect(quick.Check(test, &conf)).ShouldNot(HaveOccurred())
		})
	})
})

type mockPreVotes struct {
	votes              []SignedPreVote
	expectedPolka      Polka
	expectedFound      bool
	consensusThreshold int
}

func (mockPreVotes) Generate(rand *rand.Rand, size int) reflect.Value {
	headersSeed := make([]sig.Hash, (rand.Intn(10) + 1))
	for i := range headersSeed {
		val, err := quick.Value(reflect.TypeOf(sig.Hash{}), rand)
		if !err {
			panic("reflect failed")
		}
		headersSeed[i] = val.Interface().(sig.Hash)
	}

	numPreVotes := rand.Int() % 50
	consensusThreshold := rand.Int() % 50

	signedPreVotes := make([]SignedPreVote, numPreVotes)

	heighestPolka := Polka{}
	found := false

	scratch := make(map[Height]map[sig.Hash]int)

	for i := 0; i < numPreVotes; i++ {

		randHashIndex := rand.Intn(len(headersSeed))
		hash := headersSeed[randHashIndex]
		height := Height(randHashIndex)

		if val, ok := scratch[height]; ok {
			if _, ok := val[hash]; !ok {
				val[hash] = 1
			} else {
				val[hash]++
			}
		} else {
			scratch[height] = make(map[sig.Hash]int)
			scratch[height][hash] = 1
		}

		blk := Genesis()
		blk.Height = height
		blk.Header = hash
		preVote := NewPreVote(&blk, 0, height)

		newSV, err := ecdsa.NewFromRandom()
		if err != nil {
			panic("ecdsa failed")
		}
		signed, err := preVote.Sign(newSV)
		if err != nil {
			panic("sign failed")
		}

		signedPreVotes[i] = signed

		if scratch[height][hash] >= consensusThreshold &&
			(heighestPolka.Height < height || !found) {
			heighestPolka = Polka{
				Block:  &blk,
				Round:  0,
				Height: height,
			}
			found = true
		}
	}

	return reflect.ValueOf(mockPreVotes{
		votes:              signedPreVotes,
		expectedPolka:      heighestPolka,
		expectedFound:      found,
		consensusThreshold: consensusThreshold,
	})
}
=======
)

var _ = Describe("PolkaBuilder", func() {
	Context("when PreVotes are inserted", func() {
		Context("when the pre-condition checks fails for Insert()", func() {
			Context("when the height is different from the block's height", func() {
				It("should panic", func() {
					builder := PolkaBuilder{}
					signer, err := ecdsa.NewFromRandom()
					Expect(err).ShouldNot(HaveOccurred())
					prevote := NewPreVote(&Block{Height: 0, Round: 0}, 0, 1)
					signedPreVote, err := prevote.Sign(signer)
					Expect(err).ShouldNot(HaveOccurred())
					Expect(func() { builder.Insert(signedPreVote) }).Should(Panic())
				})
			})

			Context("when the round is different from the block's round", func() {
				It("should panic", func() {
					builder := PolkaBuilder{}
					signer, err := ecdsa.NewFromRandom()
					Expect(err).ShouldNot(HaveOccurred())
					prevote := NewPreVote(&Block{Height: 0, Round: 0}, 1, 0)
					signedPreVote, err := prevote.Sign(signer)
					Expect(err).ShouldNot(HaveOccurred())
					Expect(func() { builder.Insert(signedPreVote) }).Should(Panic())
				})
			})
		})

		Context("when the pre-condition check fails for Polka()", func() {
			Context("when the consensus threshold is less than 1", func() {
				It("should panic", func() {
					builder := PolkaBuilder{}
					Expect(func() { builder.Polka(0, 0) }).Should(Panic())
				})
			})

			Context("when too few pre-votes have been received", func() {
				It("should panic", func() {
					builder := PolkaBuilder{}
					_, ok := builder.Polka(0, 11)
					Expect(ok).To(BeFalse())
				})
			})
		})

		Context("when less than the threshold of PreVotes is inserted", func() {
			Context("when PreVotes are inserted at the same height and the same round", func() {
				It("should never return a Polka", func() {
					builder := PolkaBuilder{}
					for i := 0; i < 10; i++ {
						signer, err := ecdsa.NewFromRandom()
						Expect(err).ShouldNot(HaveOccurred())
						prevote := NewPreVote(&Block{Height: 0, Round: 0}, 0, 0)
						signedPreVote, err := prevote.Sign(signer)
						Expect(err).ShouldNot(HaveOccurred())
						builder.Insert(signedPreVote)
					}
					_, ok := builder.Polka(0, 11)
					Expect(ok).To(BeFalse())
				})
			})

			Context("when PreVotes are inserted at the same height and multiple rounds", func() {
				It("should never return a Polka", func() {
					builder := PolkaBuilder{}
					for i := 0; i < 10; i++ {
						signer, err := ecdsa.NewFromRandom()
						Expect(err).ShouldNot(HaveOccurred())
						prevote := NewPreVote(&Block{Height: 0, Round: Round(i)}, Round(i), 0)
						signedPreVote, err := prevote.Sign(signer)
						Expect(err).ShouldNot(HaveOccurred())
						builder.Insert(signedPreVote)
					}
					_, ok := builder.Polka(0, 9)
					Expect(ok).To(BeFalse())
				})
			})

			Context("when PreVotes are inserted at multiple heights and the same round", func() {
				It("should never return a Polka", func() {
					builder := PolkaBuilder{}
					for i := 0; i < 10; i++ {
						signer, err := ecdsa.NewFromRandom()
						Expect(err).ShouldNot(HaveOccurred())
						prevote := NewPreVote(&Block{Height: Height(i), Round: 0}, 0, Height(i))
						signedPreVote, err := prevote.Sign(signer)
						Expect(err).ShouldNot(HaveOccurred())
						builder.Insert(signedPreVote)
					}
					_, ok := builder.Polka(0, 9)
					Expect(ok).To(BeFalse())
				})
			})

			Context("when PreVotes are inserted at multiple heights and multiple rounds", func() {
				It("should never return a Polka", func() {
					builder := PolkaBuilder{}
					height := Height(mathRand.Intn(100))
					for i := 0; i < 10; i++ {
						height = Height(mathRand.Intn(100))
						round := Round(mathRand.Intn(100))
						signer, err := ecdsa.NewFromRandom()
						Expect(err).ShouldNot(HaveOccurred())
						prevote := NewPreVote(&Block{Height: height, Round: round}, round, height)
						signedPreVote, err := prevote.Sign(signer)
						Expect(err).ShouldNot(HaveOccurred())
						builder.Insert(signedPreVote)
					}
					_, ok := builder.Polka(height, 9)
					Expect(ok).To(BeFalse())
				})
			})
		})

		Context("when the threshold of PreVotes is inserted at the same round", func() {
			Context("when PreVotes are inserted for the same block", func() {
				It("should always return a Polka for the same block", func() {
					builder := PolkaBuilder{}
					height := Height(mathRand.Intn(10))
					round := Round(mathRand.Intn(100))
					block := Block{
						Height: height,
						Round:  round,
						Header: randomHash(),
					}
					for i := 0; i < 10; i++ {
						signer, err := ecdsa.NewFromRandom()
						Expect(err).ShouldNot(HaveOccurred())
						prevote := NewPreVote(&block, round, height)
						signedPreVote, err := prevote.Sign(signer)
						Expect(err).ShouldNot(HaveOccurred())
						builder.Insert(signedPreVote)
					}
					polka, ok := builder.Polka(height, 9)
					Expect(ok).To(BeTrue())
					Expect(polka.Block).To(Equal(&block))
				})
			})

			Context("when PreVotes are inserted for different blocks", func() {
				It("should return a Polka for a nil block", func() {
					builder := PolkaBuilder{}
					height := Height(mathRand.Intn(10))
					round := Round(mathRand.Intn(100))

					for i := 0; i < 10; i++ {
						block := Block{
							Height: height,
							Round:  round,
							Header: randomHash(),
						}
						signer, err := ecdsa.NewFromRandom()
						Expect(err).ShouldNot(HaveOccurred())
						prevote := NewPreVote(&block, round, height)
						signedPreVote, err := prevote.Sign(signer)
						Expect(err).ShouldNot(HaveOccurred())
						builder.Insert(signedPreVote)
					}
					polka, ok := builder.Polka(height, 9)
					Expect(ok).To(BeTrue())
					Expect(polka.Block).To(BeNil())
				})
			})
		})

		Context("when the threshold of PreVotes is inserted at multiple rounds", func() {
			It("should always return a Polka at the latest round", func() {
				builder := PolkaBuilder{}
				for j := 0; j < 10; j++ {
					for i := 0; i < 10; i++ {
						prevote := NewPreVote(&Block{Height: 1, Round: Round(i)}, Round(i), 1)
						signer, err := ecdsa.NewFromRandom()
						Expect(err).ShouldNot(HaveOccurred())
						signedPreVote, err := prevote.Sign(signer)
						Expect(err).ShouldNot(HaveOccurred())
						builder.Insert(signedPreVote)
					}
				}

				polka, ok := builder.Polka(1, 10)
				Expect(ok).To(BeTrue())
				Expect(polka.Round).To(Equal(Round(9)))
			})
		})
	})

	Context("when SignedPreVote is converted to string format", func() {
		It("should return the correct string representation", func() {
			signedPreVote := GenerateSignedPreVote(&Block{Height: 1, Round: 1})
			Expect(signedPreVote.String()).Should(ContainSubstring("SignedPreVote(PreVote(Block(Header=AAAAAAAAAAAAAAAAAAAAAAAAAAAAAAAAAAAAAAAAAAA=,Round=1,Height=1),Round=1,Height=1),Signature=["))
		})
	})

	Context("when Polka is converted to string format", func() {
		It("should return the correct string representation", func() {
			polka := Polka{
				Block:       &Block{Height: 1, Round: 1},
				Round:       0,
				Height:      0,
				Signatures:  randomSignatures(10),
				Signatories: randomSignatories(10),
			}
			Expect(polka.String()).Should(Equal("Polka(Block=AAAAAAAAAAAAAAAAAAAAAAAAAAAAAAAAAAAAAAAAAAA=,Round=0,Height=0)"))
		})
	})

	Context("when Polkas are compared", func() {
		It("should return true if both Polkas are equal", func() {
			polka := Polka{
				Block:       &Block{Height: 1, Round: 1},
				Round:       0,
				Height:      0,
				Signatures:  randomSignatures(10),
				Signatories: randomSignatories(10),
			}
			newPolka := polka
			Expect(polka.Equal(newPolka)).Should(BeTrue())
		})

		It("should return false if both Polkas are equal, but signatories are different", func() {
			polka := Polka{
				Block:       &Block{Height: 1, Round: 1},
				Round:       0,
				Height:      0,
				Signatures:  randomSignatures(10),
				Signatories: randomSignatories(10),
			}
			newPolka := Polka{
				Block:       &Block{Height: 1, Round: 1},
				Round:       0,
				Height:      0,
				Signatures:  randomSignatures(10),
				Signatories: randomSignatories(10),
			}
			Expect(polka.Equal(newPolka)).Should(BeFalse())
		})

		It("should return false if both Polkas are equal, but one of the blocks is nil", func() {
			polka := Polka{
				Block:       &Block{Height: 1, Round: 1},
				Round:       0,
				Height:      0,
				Signatures:  randomSignatures(10),
				Signatories: randomSignatories(10),
			}
			newPolka := Polka{
				Block:       nil,
				Round:       0,
				Height:      0,
				Signatures:  polka.Signatures,
				Signatories: polka.Signatories,
			}
			Expect(polka.Equal(newPolka)).Should(BeFalse())
		})
	})

	Context("when Drop is called on a specific Height", func() {
		It("should remove all SignedPreVotes below the given Height", func() {
			builder := PolkaBuilder{}
			for j := 0; j < 10; j++ {
				for i := 0; i < 10; i++ {
					prevote := NewPreVote(&Block{Height: 1, Round: Round(i)}, Round(i), 1)
					signer, err := ecdsa.NewFromRandom()
					Expect(err).ShouldNot(HaveOccurred())
					signedPreVote, err := prevote.Sign(signer)
					Expect(err).ShouldNot(HaveOccurred())
					builder.Insert(signedPreVote)
				}
			}

			prevote := NewPreVote(&Block{Height: 2, Round: Round(10)}, Round(10), 2)
			signer, err := ecdsa.NewFromRandom()
			Expect(err).ShouldNot(HaveOccurred())
			signedPreVote, err := prevote.Sign(signer)
			Expect(err).ShouldNot(HaveOccurred())
			builder.Insert(signedPreVote)

			polka, ok := builder.Polka(1, 10)
			Expect(ok).To(BeTrue())
			Expect(polka.Round).To(Equal(Round(9)))

			builder.Drop(2)

			polka, ok = builder.Polka(1, 1)
			Expect(ok).To(BeFalse())

			polka, ok = builder.Polka(2, 1)
			Expect(ok).To(BeTrue())
			Expect(polka.Round).To(Equal(Round(10)))
		})
	})
})
>>>>>>> c584625d
<|MERGE_RESOLUTION|>--- conflicted
+++ resolved
@@ -1,143 +1,13 @@
 package block_test
 
 import (
-<<<<<<< HEAD
-	"math/rand"
-	"reflect"
-	"testing/quick"
-=======
 	mathRand "math/rand"
 
 	"github.com/renproject/hyperdrive/sig/ecdsa"
->>>>>>> c584625d
 
 	. "github.com/onsi/ginkgo"
 	. "github.com/onsi/gomega"
 	. "github.com/renproject/hyperdrive/block"
-<<<<<<< HEAD
-	"github.com/renproject/hyperdrive/sig"
-	"github.com/renproject/hyperdrive/sig/ecdsa"
-)
-
-var conf = quick.Config{
-	MaxCount:      256,
-	MaxCountScale: 0,
-	Rand:          nil,
-	Values:        nil,
-}
-
-var _ = Describe("Polka Builder", func() {
-	Context("when given a set of semi-random PreVote", func() {
-		It("should always return the most relevant Polka", func() {
-			test := func(mock mockPreVotes, testDrop bool) bool {
-
-				builder := make(PolkaBuilder)
-
-				for _, signedPreVote := range mock.votes {
-					builder.Insert(signedPreVote)
-				}
-
-				if testDrop {
-					builder.Drop(mock.expectedPolka.Height)
-				}
-
-				polka, found := builder.Polka(mock.consensusThreshold)
-
-				Expect(polka.String()).To(Equal(mock.expectedPolka.String()),
-					"input PreVotes: %v\nthreshold: %v\nexpectedFound: %v\nbuilder map: %v\nfound: %v",
-					mock.votes,
-					mock.consensusThreshold,
-					mock.expectedFound,
-					builder,
-					found)
-				Expect(found).To(Equal(mock.expectedFound))
-
-				return true
-			}
-			Expect(quick.Check(test, &conf)).ShouldNot(HaveOccurred())
-		})
-	})
-})
-
-type mockPreVotes struct {
-	votes              []SignedPreVote
-	expectedPolka      Polka
-	expectedFound      bool
-	consensusThreshold int
-}
-
-func (mockPreVotes) Generate(rand *rand.Rand, size int) reflect.Value {
-	headersSeed := make([]sig.Hash, (rand.Intn(10) + 1))
-	for i := range headersSeed {
-		val, err := quick.Value(reflect.TypeOf(sig.Hash{}), rand)
-		if !err {
-			panic("reflect failed")
-		}
-		headersSeed[i] = val.Interface().(sig.Hash)
-	}
-
-	numPreVotes := rand.Int() % 50
-	consensusThreshold := rand.Int() % 50
-
-	signedPreVotes := make([]SignedPreVote, numPreVotes)
-
-	heighestPolka := Polka{}
-	found := false
-
-	scratch := make(map[Height]map[sig.Hash]int)
-
-	for i := 0; i < numPreVotes; i++ {
-
-		randHashIndex := rand.Intn(len(headersSeed))
-		hash := headersSeed[randHashIndex]
-		height := Height(randHashIndex)
-
-		if val, ok := scratch[height]; ok {
-			if _, ok := val[hash]; !ok {
-				val[hash] = 1
-			} else {
-				val[hash]++
-			}
-		} else {
-			scratch[height] = make(map[sig.Hash]int)
-			scratch[height][hash] = 1
-		}
-
-		blk := Genesis()
-		blk.Height = height
-		blk.Header = hash
-		preVote := NewPreVote(&blk, 0, height)
-
-		newSV, err := ecdsa.NewFromRandom()
-		if err != nil {
-			panic("ecdsa failed")
-		}
-		signed, err := preVote.Sign(newSV)
-		if err != nil {
-			panic("sign failed")
-		}
-
-		signedPreVotes[i] = signed
-
-		if scratch[height][hash] >= consensusThreshold &&
-			(heighestPolka.Height < height || !found) {
-			heighestPolka = Polka{
-				Block:  &blk,
-				Round:  0,
-				Height: height,
-			}
-			found = true
-		}
-	}
-
-	return reflect.ValueOf(mockPreVotes{
-		votes:              signedPreVotes,
-		expectedPolka:      heighestPolka,
-		expectedFound:      found,
-		consensusThreshold: consensusThreshold,
-	})
-}
-=======
 )
 
 var _ = Describe("PolkaBuilder", func() {
@@ -431,5 +301,4 @@
 			Expect(polka.Round).To(Equal(Round(10)))
 		})
 	})
-})
->>>>>>> c584625d
+})