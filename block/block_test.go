package block_test

import (
	"math/rand"
	"time"

	"github.com/renproject/hyperdrive/sig"
	"github.com/renproject/hyperdrive/sig/ecdsa"
	"github.com/renproject/hyperdrive/testutils"
	"github.com/renproject/hyperdrive/tx"

	. "github.com/onsi/ginkgo"
	. "github.com/onsi/gomega"
	. "github.com/renproject/hyperdrive/block"
)

var _ = Describe("Block", func() {
	Context("when blockchain is empty", func() {
		It("should return Genesis values", func() {
			genesis := Genesis()

			blockchain := NewBlockchain()
			Expect(blockchain.Height()).To(Equal(genesis.Height))
			Expect(blockchain.Round()).To(BeNil())
			head, ok := blockchain.Head()
			Expect(ok).To(BeTrue())
			Expect(head).To(Equal(genesis))
			block, ok := blockchain.Block(Height(0))
			Expect(ok).To(BeTrue())
			Expect(block).To(Equal(genesis))
		})

		Context("when valid commits are inserted", func() {
			It("should return latest block", func() {
				blockchain := NewBlockchain()
				header := sig.Hash{}
				for i := 0; i < 10; i++ {
					block := Block{Height: Height(i), Header: testutils.RandomHash()}
					signer, err := ecdsa.NewFromRandom()
					Expect(err).ShouldNot(HaveOccurred())
					signedBlock, err := block.Sign(signer)
					Expect(err).ShouldNot(HaveOccurred())

					header = signedBlock.Header

					commit := Commit{
						Polka: Polka{
							Block:       &signedBlock,
							Round:       Round(i),
							Height:      Height(i),
							Signatures:  testutils.RandomSignatures(10),
							Signatories: testutils.RandomSignatories(10),
						},
					}
					blockchain.Extend(commit)
				}

				Expect(blockchain.Height()).To(Equal(Height(9)))
				head, ok := blockchain.Head()
				Expect(ok).To(BeTrue())
				Expect(head.Header).To(Equal(header))
			})

			It("should return block for a specific header", func() {
				blockchain := NewBlockchain()
				queryIndex := rand.Intn(10)
				queryBlock := Genesis()
				for i := 0; i < 10; i++ {
					block := Block{Height: Height(i), Header: testutils.RandomHash()}
					signer, err := ecdsa.NewFromRandom()
					Expect(err).ShouldNot(HaveOccurred())
					signedBlock, err := block.Sign(signer)
					Expect(err).ShouldNot(HaveOccurred())
					if i == queryIndex {
						queryBlock = signedBlock
					}
					commit := Commit{
						Polka: Polka{
							Block:       &signedBlock,
							Round:       Round(i),
							Height:      Height(i),
							Signatures:  testutils.RandomSignatures(10),
							Signatories: testutils.RandomSignatories(10),
						},
					}
					blockchain.Extend(commit)
				}

				block, ok := blockchain.Block(queryBlock.Height)
				Expect(ok).To(BeTrue())
				Expect(block).To(Equal(queryBlock))
			})

			It("should return blocks for a given range", func() {
				blockchain := NewBlockchain()
				for i := 0; i < 10; i++ {
					block := Block{Height: Height(i), Header: testutils.RandomHash()}
					signer, err := ecdsa.NewFromRandom()
					Expect(err).ShouldNot(HaveOccurred())
					signedBlock, err := block.Sign(signer)
					Expect(err).ShouldNot(HaveOccurred())
					commit := Commit{
						Polka: Polka{
							Block:       &signedBlock,
							Round:       Round(i),
							Height:      Height(i),
							Signatures:  testutils.RandomSignatures(10),
							Signatories: testutils.RandomSignatories(10),
						},
					}
					blockchain.Extend(commit)
				}

				blocks := blockchain.Blocks(0, 5)
				Expect(len(blocks)).To(Equal(5))

				blocks = blockchain.Blocks(10, 15)
				Expect(len(blocks)).To(Equal(0))
			})

			Context("when nil commits are inserted", func() {
				It("should not insert the block", func() {
					genesis := Genesis()
					commit := Commit{
						Polka: Polka{
							Block:       nil,
							Round:       0,
							Height:      0,
							Signatures:  testutils.RandomSignatures(10),
							Signatories: testutils.RandomSignatories(10),
						},
					}

					blockchain := NewBlockchain()
					blockchain.Extend(commit)

					Expect(blockchain.Height()).To(Equal(genesis.Height))
					head, ok := blockchain.Head()
					Expect(ok).To(BeTrue())
					Expect(head).To(Equal(genesis))
				})
			})
		})
	})

	Context("when a new block is generated", func() {
		It("should populate the block header", func() {
			block := New(1, Genesis().Header, []tx.Transaction{testutils.RandomTransaction(), testutils.RandomTransaction()})
			Expect(block.Header).NotTo(BeNil())
			Expect(block.Header).NotTo(Equal(sig.Hash{}))
		})
	})

	Context("when genesis block is generated", func() {
		It("should return an empty block", func() {
			genesis := Genesis()
			expectedGenesis := SignedBlock{
				Block: Block{
					Time:         time.Unix(0, 0),
					Height:       0,
					Header:       sig.Hash{},
					ParentHeader: sig.Hash{},
					Txs:          tx.Transactions{},
				},
				Signature: sig.Signature{},
				Signatory: sig.Signatory{},
			}
			Expect(genesis).To(Equal(expectedGenesis))
		})
	})
<<<<<<< HEAD
=======

	Context("when a new propose block is generated", func() {
		It("should not error while signing", func() {
			block := New(1, Genesis().Header, []tx.Transaction{testutils.RandomTransaction(), testutils.RandomTransaction()})
			signer, err := ecdsa.NewFromRandom()
			Expect(err).ShouldNot(HaveOccurred())
			signedBlock, err := block.Sign(signer)
			Expect(err).ShouldNot(HaveOccurred())
			propose := Propose{
				SignedBlock: &signedBlock,
				Round:       1,
			}
			signedPropose, err := propose.Sign(signer)
			Expect(err).ShouldNot(HaveOccurred())
			Expect(signedPropose.Round).To(Equal(Round(1)))
		})
	})
>>>>>>> 28ca6861
})<|MERGE_RESOLUTION|>--- conflicted
+++ resolved
@@ -168,8 +168,6 @@
 			Expect(genesis).To(Equal(expectedGenesis))
 		})
 	})
-<<<<<<< HEAD
-=======
 
 	Context("when a new propose block is generated", func() {
 		It("should not error while signing", func() {
@@ -187,5 +185,4 @@
 			Expect(signedPropose.Round).To(Equal(Round(1)))
 		})
 	})
->>>>>>> 28ca6861
 })