package block_test

import (
	"math/rand"
	"time"

	"github.com/renproject/hyperdrive/sig"
	"github.com/renproject/hyperdrive/sig/ecdsa"
	"github.com/renproject/hyperdrive/testutils"
	"github.com/renproject/hyperdrive/tx"

	. "github.com/onsi/ginkgo"
	. "github.com/onsi/gomega"
	. "github.com/renproject/hyperdrive/block"
)

var _ = Describe("Block", func() {
	Context("when blockchain is empty", func() {
		It("should return Genesis values", func() {
			genesis := Genesis()

			blockchain := Blockchain{}
			Expect(blockchain.Height()).To(Equal(genesis.Height))
			head, ok := blockchain.Head()
			Expect(ok).To(BeFalse())
			Expect(head).To(Equal(genesis))
			block, ok := blockchain.Block(Height(0))
			Expect(ok).To(BeFalse())
			Expect(block).To(Equal(genesis))
		})

		Context("when valid commits are inserted", func() {
			It("should return latest block", func() {
				blockchain := NewBlockchain()
				header := sig.Hash{}
				for i := 0; i < 10; i++ {
<<<<<<< HEAD
					block = Block{Height: Height(i), Header: testutils.RandomHash()}
=======
					block := Block{Height: Height(i), Header: testutils.RandomHash()}
>>>>>>> 2ee119f8
					signer, err := ecdsa.NewFromRandom()
					Expect(err).ShouldNot(HaveOccurred())
					signedBlock, err := block.Sign(signer)
					Expect(err).ShouldNot(HaveOccurred())

					header = signedBlock.Header

					commit := Commit{
						Polka: Polka{
							Block:       &signedBlock,
							Round:       Round(i),
							Height:      Height(i),
							Signatures:  testutils.RandomSignatures(10),
							Signatories: testutils.RandomSignatories(10),
						},
					}
					blockchain.Extend(commit)
				}

				Expect(blockchain.Height()).To(Equal(Height(9)))
				Expect(*blockchain.Round()).To(Equal(Round(9)))
				head, ok := blockchain.Head()
				Expect(ok).To(BeTrue())
				Expect(head.Header).To(Equal(header))
			})

			It("should return block for a specific header", func() {
				blockchain := NewBlockchain()
				queryIndex := rand.Intn(10)
				queryBlock := Genesis()
				for i := 0; i < 10; i++ {
					block := Block{Height: Height(i), Header: testutils.RandomHash()}
					signer, err := ecdsa.NewFromRandom()
					Expect(err).ShouldNot(HaveOccurred())
					signedBlock, err := block.Sign(signer)
					Expect(err).ShouldNot(HaveOccurred())
					if i == queryIndex {
						queryBlock = signedBlock
					}
					commit := Commit{
						Polka: Polka{
							Block:       &signedBlock,
							Round:       Round(i),
							Height:      Height(i),
							Signatures:  testutils.RandomSignatures(10),
							Signatories: testutils.RandomSignatories(10),
						},
					}
					blockchain.Extend(commit)
				}

				block, ok := blockchain.Block(queryBlock.Height)
				Expect(ok).To(BeTrue())
				Expect(block).To(Equal(queryBlock))
			})

			Context("when nil commits are inserted", func() {
				It("should not insert the block", func() {
					genesis := Genesis()
					commit := Commit{
						Polka: Polka{
							Block:       nil,
							Round:       0,
							Height:      0,
							Signatures:  testutils.RandomSignatures(10),
							Signatories: testutils.RandomSignatories(10),
						},
					}

					blockchain := NewBlockchain()
					blockchain.Extend(commit)

					Expect(blockchain.Height()).To(Equal(genesis.Height))
					Expect(*blockchain.Round()).To(Equal(Round(0)))
					head, ok := blockchain.Head()
					Expect(ok).To(BeTrue())
					Expect(head).To(Equal(genesis))
				})
			})
		})
	})

	Context("when a new block is generated", func() {
		It("should populate the block header", func() {
			block := New(1, Genesis().Header, []tx.Transaction{testutils.RandomTransaction(), testutils.RandomTransaction()})
			Expect(block.Header).NotTo(BeNil())
			Expect(block.Header).NotTo(Equal(sig.Hash{}))
		})
	})

	Context("when genesis block is generated", func() {
		It("should return an empty block", func() {
			genesis := Genesis()
			expectedGenesis := SignedBlock{
				Block: Block{
					Time:         time.Unix(0, 0),
					Height:       0,
					Header:       sig.Hash{},
					ParentHeader: sig.Hash{},
					Txs:          tx.Transactions{},
				},
				Signature: sig.Signature{},
				Signatory: sig.Signatory{},
			}
			Expect(genesis).To(Equal(expectedGenesis))
		})
	})
<<<<<<< HEAD
})
=======
})

func expectedBlockHeader(block Block) sig.Hash {
	nilHeader := sig.Hash{}
	txHeaders := make([]byte, 32*len(block.Txs))
	for i, tx := range block.Txs {
		copy(txHeaders[32*i:], tx[:])
	}
	txHeaderSHA3 := sha3.Sum256(txHeaders)
	txHeaderB64 := base64.StdEncoding.EncodeToString(txHeaderSHA3[:])
	headerString := fmt.Sprintf("Block(Header=%s,ParentHeader=%s,Timestamp=%d,Height=%d,TxHeader=%s)", base64.StdEncoding.EncodeToString(nilHeader[:]), base64.StdEncoding.EncodeToString(block.ParentHeader[:]), block.Time.Unix(), block.Height, txHeaderB64)
	return sha3.Sum256([]byte(headerString))
}
>>>>>>> 2ee119f8
<|MERGE_RESOLUTION|>--- conflicted
+++ resolved
@@ -34,11 +34,7 @@
 				blockchain := NewBlockchain()
 				header := sig.Hash{}
 				for i := 0; i < 10; i++ {
-<<<<<<< HEAD
-					block = Block{Height: Height(i), Header: testutils.RandomHash()}
-=======
 					block := Block{Height: Height(i), Header: testutils.RandomHash()}
->>>>>>> 2ee119f8
 					signer, err := ecdsa.NewFromRandom()
 					Expect(err).ShouldNot(HaveOccurred())
 					signedBlock, err := block.Sign(signer)
@@ -146,20 +142,4 @@
 			Expect(genesis).To(Equal(expectedGenesis))
 		})
 	})
-<<<<<<< HEAD
-})
-=======
-})
-
-func expectedBlockHeader(block Block) sig.Hash {
-	nilHeader := sig.Hash{}
-	txHeaders := make([]byte, 32*len(block.Txs))
-	for i, tx := range block.Txs {
-		copy(txHeaders[32*i:], tx[:])
-	}
-	txHeaderSHA3 := sha3.Sum256(txHeaders)
-	txHeaderB64 := base64.StdEncoding.EncodeToString(txHeaderSHA3[:])
-	headerString := fmt.Sprintf("Block(Header=%s,ParentHeader=%s,Timestamp=%d,Height=%d,TxHeader=%s)", base64.StdEncoding.EncodeToString(nilHeader[:]), base64.StdEncoding.EncodeToString(block.ParentHeader[:]), block.Time.Unix(), block.Height, txHeaderB64)
-	return sha3.Sum256([]byte(headerString))
-}
->>>>>>> 2ee119f8
+})